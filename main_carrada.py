import argparse
import yaml
import os
import torch
from torch.utils.data import DataLoader, ConcatDataset
import pytorch_lightning as pl
from pytorch_lightning.callbacks import ModelCheckpoint, EarlyStopping, LearningRateMonitor
from pytorch_lightning.loggers import TensorBoardLogger
from utils import update_config_dict, get_transformations, get_models
from datasets import SequenceCarradaDataset, CarradaDataset, Carrada, CarradaDatasetRangeDoppler, CarradaDatasetRangeAngle
NUM_WORKERS = 4
def parse_args():
    parser = argparse.ArgumentParser(description='MV-RECORD')
    parser.add_argument('--config', type=str, help='configuration file path')
    parser.add_argument('--deterministic', action='store_true', help='Apply deterministic CUDA ops for reproducibility')
    parser.add_argument('--resume_ckpt', type=str, help='Path to the checkpoint to resume the training')
    args = parser.parse_args()
    return args


args = parse_args()
deterministic = False

seed = 42
pl.seed_everything(seed=seed, workers=True)

config = yaml.load(open(args.config, 'r'), Loader=yaml.FullLoader)
config = update_config_dict(config, args)

model_cfg = config['model_cfg']
train_cfg = config['train_cfg']
dataset_cfg = config['dataset_cfg']

n_frames = model_cfg['win_size']

# Load model
model_instance = get_models(model_cfg)
model_name = model_cfg['name']

# Load datasets
if model_name == 'RECORD-RD':
    dataset_loader = CarradaDatasetRangeDoppler
elif model_name == 'RECORD-RA':
    dataset_loader = CarradaDatasetRangeAngle
elif model_name in ('MV-RECORD', 'MV-RECORD-S'):
    dataset_loader = CarradaDataset
else:
    raise ValueError

# Train dataset
train_dataset = Carrada(config).get('Train')
seq_dataloader = DataLoader(SequenceCarradaDataset(train_dataset), batch_size=1,
                            shuffle=True, num_workers=0)
all_datasets = []

transform_names = config['train_cfg']['transformations'].split(',')
transformations = get_transformations(transform_names=transform_names, sizes=(config['model_cfg']['w_size'], config['model_cfg']['h_size']))
for _, data in enumerate(seq_dataloader):
    seq_name, seq = data
    path_to_frames = os.path.join(dataset_cfg['carrada'], seq_name[0])
    all_datasets.append(dataset_loader(seq,
                                       'dense',
                                       path_to_frames,
                                       process_signal=True, transformations=transformations,
                                       n_frames=n_frames, add_temp=True))
train_dataloader = DataLoader(ConcatDataset(all_datasets), batch_size=train_cfg['batch_size'], shuffle=True,
                              num_workers=NUM_WORKERS, pin_memory=True,persistent_workers=True)

# Val dataset
val_dataset = Carrada(config).get('Validation')
seq_dataloader = DataLoader(SequenceCarradaDataset(val_dataset), batch_size=1,
                            shuffle=False, num_workers=0)
all_datasets = []
for _, data in enumerate(seq_dataloader):
    seq_name, seq = data
    path_to_frames = os.path.join(dataset_cfg['carrada'], seq_name[0])
    all_datasets.append(dataset_loader(seq,
                                    'dense',
                                    path_to_frames,
                                    process_signal=True,
                                    n_frames=n_frames, add_temp=True))
val_dataloader = DataLoader(ConcatDataset(all_datasets), batch_size=train_cfg['batch_size'], shuffle=False,
                            num_workers=0, pin_memory=True)

# Logger
log_dir = train_cfg['ckpt_dir']
if not os.path.exists(log_dir):
    os.makedirs(log_dir)

logger = TensorBoardLogger(save_dir=train_cfg['ckpt_dir'], name=model_name, default_hp_metric=False)

# Add some entries to the configuration dict to get the logs
run_dir = logger.experiment.log_dir
config['train_cfg']['run_dir'] = run_dir

# Load Pytorch Lightning models
if model_name == 'MV-RECORD':
    from executors import MVRECORDExecutor as Model
    model = Model(config, model=model_instance)
    metric_to_monitor = 'val_metrics/global_prec'
elif model_name in ('RECORD-RD', 'RECORD-RA'):
    from executors import SVRECORDExecutor as Model
    model = Model(config, model=model_instance, view=model_cfg['view'])
    metric_to_monitor = 'val_metrics/rd_prec' if model_cfg['view'] == 'range_doppler' else 'val_metrics/ra_prec'
else:
    raise ValueError

# Callbacks
checkpoint_callback = ModelCheckpoint(dirpath=run_dir, monitor=metric_to_monitor, mode="max",
                                      save_last=True, save_top_k=3)
lr_tracker = LearningRateMonitor()
early_stop = EarlyStopping(monitor=metric_to_monitor, patience=20, mode='max')
callbacks = [checkpoint_callback, lr_tracker, early_stop]



if torch.cuda.is_available():
    print('CUDA available, use GPU')
    accelerator = 'gpu'
else:
    print('WARNING: CUDA not available, use CPU')
    accelerator = 'cpu'
<<<<<<< HEAD
trainer = pl.Trainer(logger=logger, callbacks=callbacks, accelerator=accelerator, strategy='ddp', devices=6,
=======
trainer = pl.Trainer(logger=logger, callbacks=callbacks, accelerator=accelerator, strategy='ddp_find_unused_parameters_false', devices=6,
>>>>>>> 056a979b
                     max_epochs=train_cfg['n_epoch'],
                     accumulate_grad_batches=train_cfg['accumulate_grad'])

print('Start training')
trainer.fit(model, train_dataloaders=train_dataloader, val_dataloaders=val_dataloader)

print('Test model')
# Test dataset
test_dataset = Carrada(config).get('Test')
seq_dataloader = DataLoader(SequenceCarradaDataset(test_dataset), batch_size=1,
                            shuffle=False, num_workers=4)
all_datasets = []
for _, data in enumerate(seq_dataloader):
    seq_name, seq = data
    path_to_frames = os.path.join(dataset_cfg['carrada'], seq_name[0])
    all_datasets.append(dataset_loader(seq,
                                       'dense',
                                       path_to_frames,
                                       process_signal=True,
                                       n_frames=n_frames, add_temp=True))
test_dataloader = DataLoader(ConcatDataset(all_datasets), batch_size=train_cfg['batch_size'], shuffle=False,
                             num_workers=4, pin_memory=True)

trainer.test(model, dataloaders=test_dataloader, ckpt_path='best')<|MERGE_RESOLUTION|>--- conflicted
+++ resolved
@@ -120,11 +120,7 @@
 else:
     print('WARNING: CUDA not available, use CPU')
     accelerator = 'cpu'
-<<<<<<< HEAD
-trainer = pl.Trainer(logger=logger, callbacks=callbacks, accelerator=accelerator, strategy='ddp', devices=6,
-=======
 trainer = pl.Trainer(logger=logger, callbacks=callbacks, accelerator=accelerator, strategy='ddp_find_unused_parameters_false', devices=6,
->>>>>>> 056a979b
                      max_epochs=train_cfg['n_epoch'],
                      accumulate_grad_batches=train_cfg['accumulate_grad'])
 
