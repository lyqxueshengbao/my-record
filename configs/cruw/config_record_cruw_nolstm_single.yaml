--- conflicted
+++ resolved
@@ -1,83 +1,4 @@
 version: 1.0
-<<<<<<< HEAD
-
-dataset_cfg:
-  dataset_name: 'ROD2021'
-  docker: false
-  base_root: 'path_to_dataset/CRUW/ROD2021'
-  data_root: 'path_to_dataset/CRUW/ROD2021/sequences'
-  anno_root: 'path_to_dataset/CRUW/ROD2021/annotations'
-  data_dir: 'path_to_prepared_data'
-  anno_ext: '.txt'
-  train:
-    subdir: train
-    seqs:
-      - 2019_04_09_BMS1000
-      - 2019_04_09_PMS1001
-      - 2019_04_30_MLMS002
-      - 2019_04_30_PM2S003
-      - 2019_05_09_MLMS003
-      - 2019_05_23_PM1S013
-      - 2019_05_29_BCMS000
-      - 2019_05_29_PCMS005
-      - 2019_09_29_ONRD002
-      - 2019_04_09_BMS1001
-      - 2019_04_09_PMS2000
-      - 2019_04_30_PBMS002
-      - 2019_04_30_PM2S004
-      - 2019_05_09_PBMS004
-      - 2019_05_23_PM1S014
-      - 2019_05_29_BM1S016
-      - 2019_05_29_PM2S015
-      - 2019_09_29_ONRD006
-      - 2019_04_09_BMS1002
-      - 2019_04_09_PMS3000
-      - 2019_04_30_PBMS003
-      - 2019_05_09_BM1S008
-      - 2019_05_09_PCMS002
-      - 2019_05_23_PM1S015
-      - 2019_05_29_BM1S017
-      - 2019_05_29_PM3S000
-      - 2019_09_29_ONRD011
-      - 2019_04_09_CMS1002
-      - 2019_04_30_MLMS000
-      - 2019_04_30_PCMS001
-      - 2019_05_09_CM1S004
-      - 2019_05_23_PM1S012
-      - 2019_05_23_PM2S011
-      - 2019_05_29_PBMS007
-      - 2019_09_29_ONRD001
-      - 2019_09_29_ONRD013
-  valid:
-    subdir: train
-    seqs:
-      - 2019_04_09_PMS1000
-      - 2019_04_30_MLMS001
-      - 2019_05_29_MLMS006
-      - 2019_09_29_ONRD005
-  test:
-    subdir: 'test'
-  demo:
-    subdir: 'demo'
-  mean_cplx: [-3.19201617e-06, -1.05546117e-05]
-  std_cplx: [0.06594299, 0.06600033]
-  mean_ampl: 0.04367220899658192
-  std_ampl: 0.08244549426031758
-
-model_cfg:
-  name: 'RECORDNoLstmSingle'
-  backbone_pth: 'path_to_project/models/configs/record_cruw.yaml'
-  width_mult: 1.0
-  sensor_config: 'sensor_config_rod2021'
-  in_channels: 8
-  n_chirps: 4
-  nb_classes: 3
-  norm: 'layer'
-  max_dets: 20
-  peak_thres: 0.3
-  ols_thres: 0.3
-
-=======
 dataset_cfg:
   dataset_name: ROD2021
   docker: false
@@ -156,18 +77,12 @@
   max_dets: 20
   peak_thres: 0.3
   ols_thres: 0.3
->>>>>>> da30c484
 confmap_cfg:
   confmap_sigmas:
     pedestrian: 15
     cyclist: 20
     car: 30
   confmap_sigmas_interval:
-<<<<<<< HEAD
-    pedestrian: [5, 15]
-    cyclist: [8, 20]
-    car: [10, 30]
-=======
     pedestrian:
     - 5
     - 15
@@ -177,32 +92,19 @@
     car:
     - 10
     - 30
->>>>>>> da30c484
   confmap_length:
     pedestrian: 1
     cyclist: 2
     car: 3
-<<<<<<< HEAD
-
-train_cfg:
-  ckpt_dir: 'path_to_logs/rod2021/'
-=======
 train_cfg:
   ckpt_dir: logs/rod2021
->>>>>>> da30c484
   n_epoch: 100
   batch_size: 16
   accumulate_grad: 1
   lr: 0.001
-<<<<<<< HEAD
-  optimizer: 'adam'
-  scheduler: 'exp'
-  loss: 'bce'
-=======
   optimizer: adam
   scheduler: exp
   loss: bce
->>>>>>> da30c484
   alpha_loss: 0.5
   win_size: 1
   train_step: 1
@@ -216,21 +118,10 @@
     mirror: 0.5
     reverse: 0.5
     gaussian: 0.0
-<<<<<<< HEAD
-  
-test_cfg:
-  test_step: 1
-  test_stride: 1
-  rr_min: 1.0  # min radar range
-  rr_max: 20.0  # max radar range
-  ra_min: -60.0  # min radar angle
-  ra_max: 60.0  # max radar angle
-=======
 test_cfg:
   test_step: 1
   test_stride: 1
   rr_min: 1.0
   rr_max: 20.0
   ra_min: -60.0
-  ra_max: 60.0
->>>>>>> da30c484
+  ra_max: 60.0